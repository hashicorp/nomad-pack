--- conflicted
+++ resolved
@@ -1,9 +1,8 @@
 ## UNRELEASED
 
-<<<<<<< HEAD
 IMPROVEMENTS:
 * template: Add template function for returning the path to the pack's directory [[GH-574](https://github.com/hashicorp/nomad-pack/pull/574)]
-=======
+
 ## 0.2.0 (October 16, 2024)
 
 BREAKING CHANGES:
@@ -12,7 +11,6 @@
 IMPROVEMENTS:
 * build: Update Go version to 1.23.2 [[GH-580](https://github.com/hashicorp/nomad-pack/pull/580)]
 * deps: Update Nomad version to 1.9.0 [[GH-581](https://github.com/hashicorp/nomad-pack/pull/581)]
->>>>>>> b462c2b1
 
 BUG FIXES:
 * cli: Update references to `hello-world` pack in command help text to `hello_world` [[GH-523](https://github.com/hashicorp/nomad-pack/pull/523)]
