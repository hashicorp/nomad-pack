<<<<<<< HEAD

## Unreleased

FEATURE:
* **Set Nomad Pack variables using environment variables** - Pack reads the
  environment for variables prefixed with `NOMAD_PACK_VAR_` and supplies them to
  the running pack.

=======
## UNRELEASED

FEATURES:

* **Run Pack from Folder** - Nomad Pack can run and render packs stored in the current folder. For example, if the current folder
  contains a pack named `simple-service`, you can run it using `nomad-pack run ./simple-service`.
  
>>>>>>> e4c4283c
BUG FIXES:
* template: Handle HEREDOC delimiter immediately before EOF [[GH-191](https://github.com/hashicorp/nomad-pack/pull/191)]
* cli: display API client errors in CLI output [[GH-183](https://github.com/hashicorp/nomad-pack/pull/183)]
* cli: add flags to `info` command help output [[GH-200](https://github.com/hashicorp/nomad-pack/pull/200)]
* cli: fix panic from bad registry metadata [[GH-202](https://github.com/hashicorp/nomad-pack/pull/202)]

IMPROVEMENTS:

* cache: Moved the pack registry cache to the platform-specific user cache directory [[GH-172](https://github.com/hashicorp/nomad-pack/pull/172)]
* cli: Don't build pack registry cache during the `version` command [[GH-128](https://github.com/hashicorp/nomad-pack/pull/128)]
* cli: Support Nomad ACLs and mTLS configuration [[GH-177](https://github.com/hashicorp/nomad-pack/pull/177)]
* cli/plan: Run template canonicalization before planning to fix diffs [[GH-181](https://github.com/hashicorp/nomad-pack/pull/181)]
* dependencies: Removed direct import of Nomad code base [[GH-157](https://github.com/hashicorp/nomad-pack/pull/157)]
* template: Added `toStringList` function [[GH-136](https://github.com/hashicorp/nomad-pack/pull/136)]
* template: Update Sprig library to v3 [[GH-197](https://github.com/hashicorp/nomad-pack/pull/197)]


## 0.0.1-techpreview1 (October 19, 2021)

Initial release.<|MERGE_RESOLUTION|>--- conflicted
+++ resolved
@@ -1,21 +1,14 @@
-<<<<<<< HEAD
-
-## Unreleased
-
-FEATURE:
-* **Set Nomad Pack variables using environment variables** - Pack reads the
-  environment for variables prefixed with `NOMAD_PACK_VAR_` and supplies them to
-  the running pack.
-
-=======
 ## UNRELEASED
 
 FEATURES:
 
 * **Run Pack from Folder** - Nomad Pack can run and render packs stored in the current folder. For example, if the current folder
   contains a pack named `simple-service`, you can run it using `nomad-pack run ./simple-service`.
-  
->>>>>>> e4c4283c
+
+* **Set Nomad Pack variables using environment variables** - Pack reads the
+  environment for variables prefixed with `NOMAD_PACK_VAR_` and supplies them to
+  the running pack.
+
 BUG FIXES:
 * template: Handle HEREDOC delimiter immediately before EOF [[GH-191](https://github.com/hashicorp/nomad-pack/pull/191)]
 * cli: display API client errors in CLI output [[GH-183](https://github.com/hashicorp/nomad-pack/pull/183)]
