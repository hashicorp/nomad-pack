--- conflicted
+++ resolved
@@ -39,17 +39,16 @@
 		exit 1; fi
 	@echo "==> Done"
 
-<<<<<<< HEAD
 .PHONY: lint
 lint: ## Lint the source code
 	@echo "==> Linting source code..."
 	@golangci-lint run -j 1
-=======
+	@echo "==> Done"
+
 .PHONY: check-sdk
 check-sdk: ## Checks the SDK is isolated
 	@echo "==> Checking SDK package is isolated..."
 	@if go list --test -f '{{ join .Deps "\n" }}' ./sdk/* | grep github.com/hashicorp/nomad-pack/ | grep -v -e /nomad-pack/sdk/ -e nomad-pack/sdk.test; \
 		then echo " /sdk package depends the ^^ above internal packages. Remove such dependency"; \
 		exit 1; fi
->>>>>>> 5899dbf8
 	@echo "==> Done"