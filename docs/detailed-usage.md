# Detailed Nomad Pack Usage

This guide will go into detail on Nomad Pack usage and commands.

For an overview on basic use, see the repository [README](../README.md).

For more information on writing custom packs and registries, see the [Writing Packs Guide](./writing-packs.md)
in th repository or in the [HashiCorp Learn Guides](https://learn.hashicorp.com/nomad).

<!--  TODO: Get the link to the writing own packs guide once it is up  -->

## Initialization

<!-- TODO: Change this text once the init command is removed/replaced  -->

When first using Nomad Pack, run the `init` command to create a directory at `./.nomad/packs` to store information about availible packs and packs in use.

```
nomad-pack init
```

During initializing, Nomad Pack downloads a default registry of packs from [https://github.com/hashicorp/nomad-pack-registry](https://github.com/hashicorp/nomad-pack-registry).

The directory structure is as follows:

```
.nomad
└── packs
    ├── <REGISTRY>
<<<<<<< HEAD
        ├── <PACK-NAME>
            ├── <PACK-REF>
                ├── ...files containing pack contents...
=======
        ├── <PACK-NAME@VERSION>
            ├── ...files with pack contents...
>>>>>>> 615b204c
```

The contents of the `.nomad/pack` directory are needed for Nomad Pack to work properly, but users will not have to actively manage or change these files.

## List

The `registry list` command lists the packs availible to deploy.

```
nomad-pack registry list
```

This command reads from the `.nomad/packs` directory explained above.

## Adding new Registries and Packs

The `registry` command includes several sub-commands for interacting with registires.

Custom registries can be added using the `registry add` command. Currently registries must
be deployed to GitHub, but support for other version control systems and arbitrary URLs is
coming soon.

For instance, if you wanted to add the entire [Nomad Pack Community Registry](https://github.com/hashicorp/nomad-pack-community-registry),
you would run the following command to download the registry.

```
nomad-pack registry add community github.com/hashicorp/nomad-pack-community-registry
```

To download and add single pack from the registry, use the `--target` flag.

```
nomad-pack registry add community github.com/hashicorp/nomad-pack-community-registry --target=nginx
```

To remove a registry or pack from your local cache. Use the `registry delete` command.
This command also support the `--target` flag.

```
nomad-pack registry delete community
```

## Render

At times, you may wish to use Nomad Pack to render jobspecs, but you will not want to immediately deploy these to Nomad.

This can be useful when writing a pack, debugging deployments, integrating Nomad Pack into a CI/CD environment, or if you have another mechanism for handlign Nomad deploys.

The `render` command takes the `--var` and `--var-file` flags that `run` takes.

The `--too` flag determines the directory where the rendered templates will be written.

The `--render-output-template` can be passed to additionally render the output template. Some output templates rely on an deployment for information. In these cases, the output template may not be rendered with all necessary information.

```
nomad-pack render hello-world --to ./tmp --var greeting=hola --render-output-template
```

## Run

To deploy all of the resources in a pack to Nomad, use the `run` command.

```
nomad-pack run hello-world
```

By passing a `--name` value into `run`, Nomad Pack deploy each resource in the pack with a metadata value for "pack name". If no name is given, the pack name is used by default.

This allows Nomad Pack to manage multiple deployments of the same pack.

```
nomad-pack run hello-world --name hola-mundo
```

### Variables

Each pack defines a set of variables that can be provided by the user. Values for variables can be passed into the `run` command using the `--var` flag.

```
nomad-pack run hello-world --var greeting=hola
```

Values can also be provided by passing in a variables file.

```
nomad-pack run hello-world -f ./my-variables.hcl
```

These files can define overrides to the variables defined in the pack.

```
docker_image = "hashicorp/hello-world"

app_count = 3

datacenters = [
  "us-east-1",
  "us-west-2",
]

app_resources = {
  memory = 512
  cpu = 256
}
```

To see the type and description of each variable, run the `info` command.

```
nomad-pack info hello-world
```

## Plan

If you do not want to immediately deploy the pack, but instead want details on how it will be deployed, run the `plan` command.

This invokes Nomad in a dry-run mode using the [Nomad Plan](https://www.nomadproject.io/api-docs/jobs#create-job-plan) API endpoint.

```
nomad-pack plan hello-world
```

By passing a `--name` value into plan, Nomad Pack will look for packs deployed with that name. If no name is provided, Nomad Pack uses the pack name by default.

```
nomad-pack plan hello-world --name hola-mundo
```

The `plan` command takes the `--var` and `-f` flags like the `run` command.

```
nomad-pack plan hello-world --var greeting=hallo
```

```
nomad-pack plan hello-world -f ./my-variables.hcl
```

## Status
If you want to see a list of the packs currently deployed (this may include packs that are stopped but not yet removed), run the `status` command.

```
nomad-pack status
```

To see the status of jobs running in a specific pack, use the `status` command with the pack name.

```
nomad-pack status hello-world
```

## Destroy

If you want to remove all of the resources deployed by a pack, run the `destroy` command with the pack name.

```
nomad-pack destroy hello-world
```

If you deployed the pack with a `--name` value, pass in the name you gave the pack. For instance, if you deployed with the command:

```
nomad-pack run hello-world --name hola-mundo
```

You would destroy the contents of that pack with the command;

```
nomad-pack destroy hello-world --name hola-mundo
```

If you deployed the pack with variable overrides that override the job name in a pack, pass in those same overrides. For example,
if you deployed with the command:

```
nomad-pack run hello-world --name hola-mundo --var job_name=spanish
```

You would destroy the contents of that pack with the command:

```
nomad-pack destroy hello-world --name hola-mundo --var job_name=spanish
```

It's possible to deploy multiple instances of a pack using the same `--name` value but with different job names using variable
overrides. For example, you can run the following commands, which will create two jobs,
one named "spanish" and one named "hola":

```
nomad-pack run hello-world --name hola-mundo --var job_name=spanish
nomad-pack run hello-world --name hola-mundo --var job_name=hola
```

If you run the destroy command without including the variable overrides, the command will destroy both jobs, since by default
nomad pack will target all jobs belonging to the specified pack and deployment name.
```
# This destroys both jobs: "spanish" and "hola"
nomad-pack destroy hello-world --name hola-mundo
```

If you only want to destroy one of the jobs, you need to include the variable overrides so nomad pack knows which job to target:
```
# This destroys the job named "spanish"
nomad-pack destroy hello-world --name hola-mundo --var job_name=spanish
```

## Stop

To stop the jobs without completely removing them from Nomad completely, use the `stop` command:

```
nomad-pack stop hola-mundo
```

N.B. The `destroy` command is an alias for `stop --purge`.<|MERGE_RESOLUTION|>--- conflicted
+++ resolved
@@ -27,14 +27,9 @@
 .nomad
 └── packs
     ├── <REGISTRY>
-<<<<<<< HEAD
         ├── <PACK-NAME>
             ├── <PACK-REF>
                 ├── ...files containing pack contents...
-=======
-        ├── <PACK-NAME@VERSION>
-            ├── ...files with pack contents...
->>>>>>> 615b204c
 ```
 
 The contents of the `.nomad/pack` directory are needed for Nomad Pack to work properly, but users will not have to actively manage or change these files.
