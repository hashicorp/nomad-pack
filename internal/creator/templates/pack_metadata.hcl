--- conflicted
+++ resolved
@@ -9,12 +9,6 @@
 
 # Optional dependency information. This block can be repeated.
 
-<<<<<<< HEAD
-// dependency "demo_dep" {
-//   alias  = "demo_dep"
-//   source = "git://source.git//packs/demo_dependency_pack"
-// }
-=======
 # dependency "demo_dep" {
 #   alias  = "demo_dep"
 #   source = "git://source.git/packs/demo_dep"
@@ -28,5 +22,4 @@
 
 # Example dependency source values:
 # - "git::https://github.com/org-name/repo-name.git//packs/demo_dep"
-# - "git@github.com:org-name/repo-name.git/packs/demo_dep"
->>>>>>> 07eaeb35
+# - "git@github.com:org-name/repo-name.git/packs/demo_dep"