--- conflicted
+++ resolved
@@ -201,11 +201,7 @@
 	}
 	packManager := generatePackManager(c.baseCommand, client, c.packConfig)
 
-<<<<<<< HEAD
-	renderOutput, err := renderPack(packManager, c.baseCommand.ui, !c.noRenderAuxFiles, errorContext)
-=======
-	renderOutput, err := renderPack(packManager, c.baseCommand.ui, c.renderAuxFiles, !c.noFormat, errorContext)
->>>>>>> bdc24fc1
+	renderOutput, err := renderPack(packManager, c.baseCommand.ui, !c.noRenderAuxFiles, !c.noFormat, errorContext)
 	if err != nil {
 		return 1
 	}
